use itertools::Itertools;

use crate::types::{Atom, LishResult};

// TODO: rewrite
// TODO: print atom, not result
pub fn print_nice(val: &LishResult) -> String {
    match val {
    Ok(x) => match x {
        Atom::Nil => "()".to_string(),
        Atom::Bool(y) => format!("{}", y),
        Atom::Int(y) => format!("{}", y),
        Atom::Float(y) => format!("{}", y),
        Atom::String(y) => format!("{}", y),
        Atom::Symbol(y) => format!("{}", y),
        Atom::Func(_, _) => "#fn".to_string(),
        Atom::Lambda {ast, params, is_macro, ..} => {
            let params_str = match (**params).clone() {
            Atom::List(arg_names, _) => arg_names.iter()
                .map(|x|
                    match x {
                    Atom::Symbol(arg_name) => arg_name,
                    _ => panic!("Lambda arg is not symbol"),
                    }
                )
                .join(" "),
            Atom::Nil => "()".to_string(),
            _ => panic!("Lambda args is not list"),
            };
            format!("({} ({}) {})", if *is_macro {"defmacro"} else {"fn"}, params_str, print_nice(&Ok((**ast).clone())))
        },
        Atom::List(items, _) => format!("({})", items.iter()
            .map(|x| print_nice(&Ok(x.clone())))
            .join(" ")
        ),
    }
    Err(e) => format!("ERROR: {:?}", e),
    }
}

pub fn print(val: &LishResult) -> String {
    match val {
    Ok(x) => match x {
        Atom::Nil => "()".to_string(),
        Atom::Bool(y) => format!("{}", y),
        Atom::Int(y) => format!("{}", y),
        Atom::Float(y) => format!("{}", y),
        Atom::String(y) => format!("{:?}", y),
        Atom::Symbol(y) => format!("{}", y),
        Atom::Func(_, _) => "#fn".to_string(),
        Atom::Lambda {ast, params, is_macro, ..} => {
            let params_str = match (**params).clone() {
            Atom::List(arg_names, _) => arg_names.iter()
                .map(|x|
                    match x {
                    Atom::Symbol(arg_name) => arg_name,
                    _ => panic!("Lambda arg is not symbol"),
                    }
                )
                .join(" "),
            Atom::Nil => "()".to_string(),
            _ => panic!("Lambda args is not list"),
            };
            format!("({} ({}) {})", if *is_macro {"macro"} else {"fn"}, params_str, print(&Ok((**ast).clone())))
        },
        Atom::List(items, _) => format!("({})", items.iter().map(|x| print(&Ok(x.clone()))).join(" ")),
    }
    Err(e) => format!("ERROR: {:?}", e),
    }
}

#[cfg(test)]
mod printer_tests {
    use std::rc::Rc;

    use crate::{
        form,
        symbol,
        types::Atom,
    };
    use super::{print, print_nice};

    macro_rules! test_print_primitive {
        ($test_name:ident, $ast:expr, $res:expr) => {
            #[test]
            fn $test_name() {
                assert_eq!(print(&Ok(Atom::from($ast))), $res)
            }
        }
    }

    macro_rules! test_print {
        ($test_name:ident, $atom:expr, $res:expr) => {
            #[test]
            fn $test_name() {
                assert_eq!(print(&Ok(Atom::from($atom))), $res)
            }
        }
    }

    test_print_primitive!(print_true, true, "true");
    test_print_primitive!(print_false, false, "false");
    test_print_primitive!(print_float, 3.14, "3.14");
    test_print_primitive!(print_int, 92, "92");
    test_print_primitive!(print_list, form![1, 2], "(1 2)");
    test_print_primitive!(print_symbol, symbol!("abc"), "abc");
    test_print!(print_func, Atom::Func(|x| Ok(x[0].clone()), Rc::new(Atom::Nil)), "#fn");
    test_print!(print_nil, Atom::Nil, "()");
    test_print!(print_string, "abc", r#""abc""#);
    test_print!(print_string_with_slash, r"\", r#""\\""#);
    test_print!(print_string_with_2slashes, r"\\", r#""\\\\""#);
<<<<<<< HEAD
    test_print!(print_string_with_newline, "\n", "\"\\n\"");
=======
    test_print!(print_string_with_newline, "\n", r#""\n""#);
>>>>>>> f244b647

    #[test]
    fn test_print_nice() {
        assert_eq!(print_nice(&Ok(Atom::from("\n"))), "\n")
    }
}<|MERGE_RESOLUTION|>--- conflicted
+++ resolved
@@ -109,11 +109,7 @@
     test_print!(print_string, "abc", r#""abc""#);
     test_print!(print_string_with_slash, r"\", r#""\\""#);
     test_print!(print_string_with_2slashes, r"\\", r#""\\\\""#);
-<<<<<<< HEAD
-    test_print!(print_string_with_newline, "\n", "\"\\n\"");
-=======
     test_print!(print_string_with_newline, "\n", r#""\n""#);
->>>>>>> f244b647
 
     #[test]
     fn test_print_nice() {
